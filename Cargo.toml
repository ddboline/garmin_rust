[package]
name = "garmin_rust"
<<<<<<< HEAD
version = "0.5.2"
=======
version = "0.5.3"
>>>>>>> 782e94ce
authors = ["Daniel Boline <ddboline@gmail.com>"]
edition = "2018"

[dependencies]
fitbit_lib = {path="fitbit_lib"}
garmin_lib = { path = "garmin_lib" }
garmin_http = { path = "garmin_http" }
strava_lib = { path = "strava_lib" }
actix = "0.8.3"
actix-rt = "0.2"
log = "0.4"
env_logger = "0.7"
crossbeam-utils = "0.6"
failure = "0.1"
structopt = "0.3"

[workspace]
members = [
    "fitbit_lib",
    "garmin_lib",
    "garmin_http",
    "strava_lib",
]

[[bin]]
name = "garmin-rust-proc"
path = "src/garmin_rust_proc.rs"
doc = false

[[bin]]
name = "garmin-rust-report"
path = "src/garmin_rust_report.rs"
doc = false

[[bin]]
name = "garmin-rust-http"
path = "src/garmin_rust_http.rs"
doc = false

[[bin]]
name = "pull-scale-measurements-from-sheets"
path = "src/pull_scale_measurements_from_sheets.rs"
doc = false

[[bin]]
name = "pull-scale-measurements-from-telegram"
path = "src/pull_scale_measurements_from_telegram.rs"
doc = false

[[bin]]
name = "import-fitbit-json-files"
path = "src/import_fitbit_json_files.rs"
doc = false<|MERGE_RESOLUTION|>--- conflicted
+++ resolved
@@ -1,10 +1,6 @@
 [package]
 name = "garmin_rust"
-<<<<<<< HEAD
-version = "0.5.2"
-=======
-version = "0.5.3"
->>>>>>> 782e94ce
+version = "0.5.4"
 authors = ["Daniel Boline <ddboline@gmail.com>"]
 edition = "2018"
 
