use anyhow::Error;
use arc_swap::ArcSwap;
use crossbeam_utils::atomic::AtomicCell;
use futures::StreamExt;
use lazy_static::lazy_static;
use log::debug;
use stack_string::StackString;
use std::{collections::HashSet, sync::Arc};
use telegram_bot::{
    types::refs::UserId, Api, CanReplySendMessage, Message, MessageKind, Update, UpdateKind,
};
use tokio::{
    task::spawn,
    time::{sleep, Duration},
};

use fitbit_lib::scale_measurement::ScaleMeasurement;
use garmin_lib::{common::pgpool::PgPool, utils::garmin_util::get_list_of_telegram_userids};

use super::failure_count::FailureCount;

type WeightLock = AtomicCell<Option<ScaleMeasurement>>;
type Userids = ArcSwap<HashSet<UserId>>;

lazy_static! {
    static ref LAST_WEIGHT: WeightLock = AtomicCell::new(None);
    static ref USERIDS: Userids = ArcSwap::new(Arc::new(HashSet::new()));
    static ref FAILURE_COUNT: FailureCount = FailureCount::new(5);
}

#[derive(Clone)]
pub struct TelegramBot {
    telegram_bot_token: StackString,
    pool: PgPool,
}

impl TelegramBot {
    pub fn new(telegram_bot_token: &str, pool: &PgPool) -> Self {
        Self {
            telegram_bot_token: telegram_bot_token.into(),
            pool: pool.clone(),
        }
    }

    pub async fn run_bot(&self) -> Result<(), Error> {
        self.initialize_last_weight().await?;
        let fill_user_ids = {
            let bot = self.clone();
            spawn(async move { bot.fill_telegram_user_ids().await })
        };
        self.telegram_loop().await?;
        fill_user_ids.await?
    }

    async fn telegram_loop(&self) -> Result<(), Error> {
        loop {
            FAILURE_COUNT.check()?;

            match tokio::time::timeout(
                tokio::time::Duration::from_secs(3600),
                self._telegram_worker(),
            )
            .await
            {
                Err(_) | Ok(Ok(_)) => FAILURE_COUNT.reset()?,
                Ok(Err(_)) => FAILURE_COUNT.increment()?,
            }
        }
    }

    async fn _telegram_worker(&self) -> Result<(), Error> {
        let api = Api::new(&self.telegram_bot_token);
        let mut stream = api.stream();
        while let Some(update) = stream.next().await {
            FAILURE_COUNT.check()?;
            // If the received update contains a new message...
            self.process_update(|message, s| api.spawn(message.text_reply(s)), update?)
                .await?;
        }
        Ok(())
    }

    async fn process_update<F>(&self, func: F, update: Update) -> Result<(), Error>
    where
        F: Fn(&Message, String),
    {
        if let UpdateKind::Message(message) = update.kind {
            FAILURE_COUNT.check()?;
            if let MessageKind::Text { ref data, .. } = message.kind {
                FAILURE_COUNT.check()?;
                // Print received text message to stdout.
                debug!("{:?}", message);

                func(
                    &message,
                    self.process_message_text(data, &message.from.first_name, message.from.id)
                        .await?,
                );
            }
        }
        Ok(())
    }

    async fn process_message_text(
        &self,
        data: &str,
        first_name: &str,
        user_id: UserId,
    ) -> Result<String, Error> {
        if USERIDS.load().contains(&user_id) {
            FAILURE_COUNT.check()?;
            if &data.to_lowercase() == "check" {
                if let Some(meas) = LAST_WEIGHT.load() {
                    Ok(format!("latest measurement {}", meas))
                } else {
                    Ok("No measurements".into())
                }
            } else {
                match ScaleMeasurement::from_telegram_text(data) {
                    Ok(meas) => match self.process_measurement(meas).await {
                        Ok(meas) => Ok(format!("sent to the db {}", meas)),
                        Err(e) => Ok(format!("Send Error {}", e)),
                    },
                    Err(e) => Ok(format!("Parse error {}", e)),
                }
            }
        } else {
            // Answer message with "Hi".
            Ok(format!(
                "Hi, {}, user_id {}! You just wrote '{}'",
                first_name, user_id, data
            ))
        }
    }

    async fn initialize_last_weight(&self) -> Result<(), Error> {
        let mut last_weight = LAST_WEIGHT.load();
        if let Some(meas) = ScaleMeasurement::read_latest_from_db(&self.pool).await? {
            let current_dt = meas.datetime;
            if let Some(last) = last_weight.replace(meas) {
                if last.datetime > current_dt {
                    last_weight.replace(last);
                }
            }
        }
        if last_weight.is_some() {
            LAST_WEIGHT.store(last_weight);
        }
        Ok(())
    }

    async fn process_measurement(
        &self,
        mut meas: ScaleMeasurement,
    ) -> Result<ScaleMeasurement, Error> {
        if meas.insert_into_db(&self.pool).await.is_ok() {
            debug!("{:?}", meas);
            LAST_WEIGHT.store(Some(meas));
            FAILURE_COUNT.reset()?;
        } else {
            FAILURE_COUNT.increment()?;
        }
        Ok(meas)
    }

    async fn fill_telegram_user_ids(&self) -> Result<(), Error> {
        loop {
            FAILURE_COUNT.check()?;
            if let Ok(telegram_userid_set) = self.list_of_telegram_user_ids().await {
                USERIDS.store(Arc::new(telegram_userid_set));
                FAILURE_COUNT.reset()?;
            } else {
                FAILURE_COUNT.increment()?;
            }
            sleep(Duration::from_secs(60)).await;
        }
    }

    async fn list_of_telegram_user_ids(&self) -> Result<HashSet<UserId>, Error> {
        let result = get_list_of_telegram_userids(&self.pool)
            .await?
            .into_iter()
            .map(|telegram_userid| UserId::new(telegram_userid))
            .collect();
        Ok(result)
    }
}

#[cfg(test)]
mod tests {
    use anyhow::Error;
    use lazy_static::lazy_static;
    use maplit::hashset;
    use parking_lot::Mutex;
    use rand::{distributions::Alphanumeric, thread_rng, Rng};
    use std::{collections::HashSet, sync::Arc};
    use telegram_bot::UserId;

    use fitbit_lib::scale_measurement::ScaleMeasurement;
    use garmin_lib::{
        common::{garmin_config::GarminConfig, pgpool::PgPool},
        utils::iso_8601_datetime::convert_datetime_to_str,
    };

    use crate::telegram_bot::{TelegramBot, LAST_WEIGHT, USERIDS};

    lazy_static! {
        static ref DB_LOCK: Mutex<()> = Mutex::new(());
    }

    #[tokio::test]
    async fn test_process_message_text() -> Result<(), Error> {
        let _lock = DB_LOCK.lock();

        LAST_WEIGHT.store(None);

        let message = "Hey, what does this do?";
        let user: UserId = 8675309.into();

        let config = GarminConfig::get_config(None)?;
        let pool = PgPool::new(&config.pgurl);

        let bot = TelegramBot::new("8675309", &pool);

        let result = bot.process_message_text(&message, "User", user).await?;

        assert_eq!(
            result,
            "Hi, User, user_id 8675309! You just wrote \'Hey, what does this do?\'".to_string()
        );

        let telegram_ids: HashSet<UserId> = hashset! { user };
        USERIDS.store(Arc::new(telegram_ids));

        let result = bot.process_message_text("check", "User", user).await?;

        assert_eq!(result, "No measurements".to_string());

        let result = bot.process_message_text(&message, "User", user).await?;

        assert_eq!(
            result,
            "Parse error invalid digit found in string".to_string()
        );

        let msg = "1880=206=596=404=42";
        let obs = ScaleMeasurement::from_telegram_text(msg)?;

        LAST_WEIGHT.store(Some(obs));

        let exp = format!(
            "ScaleMeasurement(\nid: -1\ndatetime: {}\nmass: 188 lbs\nfat: 20.6%\nwater: \
             59.6%\nmuscle: 40.4%\nbone: 4.2%\n)",
            convert_datetime_to_str(obs.datetime)
        );

        assert_eq!(obs.to_string(), exp);

        let result = bot.process_message_text("check", "User", user).await?;

        assert_eq!(result, format!("latest measurement {}", obs));

        let result = bot
            .process_message_text("1880=206=596=404=42", "User", user)
            .await?;

        for line in result.split('\n').filter(|x| x.contains("id: ")) {
            let id: i32 = line.trim().replace("id: ", "").parse()?;
            println!("{}", id);
            let obj = ScaleMeasurement::get_by_id(id, &pool).await?.unwrap();
            obj.delete_from_db(&pool).await?;
        }

        assert!(result.starts_with("sent to the db "));
        Ok(())
    }

    #[tokio::test]
    async fn test_initialize_last_weight() -> Result<(), Error> {
        let _lock = DB_LOCK.lock();

        let msg = "1880=206=596=404=42";
        let mut exp = ScaleMeasurement::from_telegram_text(msg)?;

        let config = GarminConfig::get_config(None)?;
        let pool = PgPool::new(&config.pgurl);
        let bot = TelegramBot::new("8675309", &pool);

        exp.insert_into_db(&pool).await?;
        bot.initialize_last_weight().await?;

        let obs = LAST_WEIGHT.load().unwrap();

        assert_eq!(obs.to_string(), exp.to_string());

        exp.delete_from_db(&pool).await?;

        Ok(())
    }

<<<<<<< HEAD
    use rand::{distributions::Alphanumeric, thread_rng, Rng};

=======
>>>>>>> 08f7b372
    fn get_random_string(size: usize) -> String {
        let mut rng = thread_rng();
        (0..size)
            .map(|_| char::from(rng.sample(Alphanumeric)))
            .collect()
    }

    #[tokio::test]
    async fn test_list_of_telegram_user_ids() -> Result<(), Error> {
        let _lock = DB_LOCK.lock();

        USERIDS.store(Arc::new(HashSet::new()));

        let config = GarminConfig::get_config(None)?;
        let pool = PgPool::new(&config.pgurl);
        let bot = TelegramBot::new("8675309", &pool);

        let email = format!("user{}@localhost", get_random_string(32));
        let userid: UserId = 8675309.into();

        let original_user_ids = bot.list_of_telegram_user_ids().await?;

        assert!(!original_user_ids.contains(&userid));

        let query = postgres_query::query!(
            "INSERT INTO authorized_users (email, telegram_userid)
            VALUES ($email, $telegram_userid)",
            email = email,
            telegram_userid = 8675309i64,
        );
        pool.get()
            .await?
            .execute(query.sql(), query.parameters())
            .await?;

        let new_user_ids = bot.list_of_telegram_user_ids().await?;

        assert!(new_user_ids.contains(&userid));

        let query = postgres_query::query!(
            "DELETE FROM authorized_users WHERE email = $email",
            email = email
        );
        pool.get()
            .await?
            .execute(query.sql(), query.parameters())
            .await?;

        Ok(())
    }
}<|MERGE_RESOLUTION|>--- conflicted
+++ resolved
@@ -298,11 +298,8 @@
         Ok(())
     }
 
-<<<<<<< HEAD
     use rand::{distributions::Alphanumeric, thread_rng, Rng};
 
-=======
->>>>>>> 08f7b372
     fn get_random_string(size: usize) -> String {
         let mut rng = thread_rng();
         (0..size)
