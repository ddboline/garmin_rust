--- conflicted
+++ resolved
@@ -1,10 +1,6 @@
-<<<<<<< HEAD
-pub mod sheets_client;
-=======
 pub mod scale_measurement;
 pub mod sheets_client;
 pub mod telegram_bot;
->>>>>>> a9aefb41
 
 #[cfg(test)]
 mod tests {
