use crossbeam_channel::{unbounded, Receiver};
use failure::{err_msg, Error};
use futures::Stream;
use std::thread;
use telegram_bot::types::refs::UserId;
use telegram_bot::{Api, CanReplySendMessage, MessageKind, UpdateKind};
use tokio_core::reactor::Core;

use crate::scale_measurement::ScaleMeasurement;
use garmin_lib::common::garmin_config::GarminConfig;
use garmin_lib::common::pgpool::PgPool;

pub fn run_bot(config: &GarminConfig, pool: PgPool) -> Result<(), Error> {
    let (s, r) = unbounded();

    thread::spawn(move || process_messages(r.clone(), pool.clone()));

    let mut core = Core::new()?;

    let api = Api::configure(&config.telegram_bot_token)
        .build(core.handle())
        .map_err(|e| err_msg(format!("{}", e)))?;

    // Fetch new updates via long poll method
    let future = api.stream().for_each(|update| {
        // If the received update contains a new message...
        if let UpdateKind::Message(message) = update.kind {
            if let MessageKind::Text { ref data, .. } = message.kind {
                // Print received text message to stdout.
                println!("{:?}", message);
<<<<<<< HEAD
                if message.from.id == UserId::new(972549683) {
                    match ScaleMeasurement::from_telegram_text(data) {
                        Ok(meas) => match s.try_send(meas.clone()) {
                            Ok(_) => {
                                api.spawn(message.text_reply(format!("{:?} sent to the db", meas)))
                            }
                            Err(e) => api.spawn(message.text_reply(format!("Send Error {}", e))),
                        },
                        Err(e) => api.spawn(message.text_reply(format!("Parse error {}", e))),
=======
                if message.from.id == UserId::new(972_549_683) {
                    if let Err(e) = s.try_send(data.to_string()) {
                        println!("send error {}", e);
>>>>>>> 3e661f67
                    }
                } else {
                    // Answer message with "Hi".
                    api.spawn(message.text_reply(format!(
                        "Hi, {}! You just wrote '{}'",
                        &message.from.first_name, data
                    )));
                }
            }
        }

        Ok(())
    });

    core.run(future).map_err(|e| err_msg(format!("{}", e)))?;
    Ok(())
}

fn process_messages(r: Receiver<ScaleMeasurement>, pool: PgPool) {
    loop {
        if let Ok(meas) = r.recv() {
            if meas.insert_into_db(&pool).is_ok() {
                println!("{:?}", meas);
            }
        }
    }
}<|MERGE_RESOLUTION|>--- conflicted
+++ resolved
@@ -28,8 +28,7 @@
             if let MessageKind::Text { ref data, .. } = message.kind {
                 // Print received text message to stdout.
                 println!("{:?}", message);
-<<<<<<< HEAD
-                if message.from.id == UserId::new(972549683) {
+                if message.from.id == UserId::new(972_549_683) {
                     match ScaleMeasurement::from_telegram_text(data) {
                         Ok(meas) => match s.try_send(meas.clone()) {
                             Ok(_) => {
@@ -38,11 +37,6 @@
                             Err(e) => api.spawn(message.text_reply(format!("Send Error {}", e))),
                         },
                         Err(e) => api.spawn(message.text_reply(format!("Parse error {}", e))),
-=======
-                if message.from.id == UserId::new(972_549_683) {
-                    if let Err(e) = s.try_send(data.to_string()) {
-                        println!("send error {}", e);
->>>>>>> 3e661f67
                     }
                 } else {
                     // Answer message with "Hi".
