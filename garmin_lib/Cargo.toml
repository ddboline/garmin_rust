[package]
name = "garmin_lib"
<<<<<<< HEAD
version = "0.11.18"
=======
version = "0.11.19"
>>>>>>> c45cd8d0
authors = ["Daniel Boline <ddboline@gmail.com>"]
edition = "2018"

[dependencies]
serde = {version="1.0", features=["derive"]}
serde_json = "1.0"
rayon = "1.5"
chrono = "0.4"
subprocess = "0.2"
json = "0.12"
tokio-postgres = {version = "0.7", features = ["with-chrono-0_4"]}
postgres-types = "0.2"
log = "0.4"
rusoto_core = {version = "0.46", default_features = false, features=["rustls"]}
rusoto_s3 = {version = "0.46", default_features = false, features=["rustls"]}
futures = "0.3"
s3-ext = "0.2"
sts_profile_auth = "0.6"
num-traits = "0.2"
rand = "0.8"
deadpool = "0.7"
deadpool-postgres = "0.7"
dotenv = "0.15"
lazy_static = "1.4"
roxmltree = "0.14"
parking_lot = "0.11"
avro-rs = {version = "0.13", features = ["snappy"]}
regex = "1.4"
postgres_query = {git = "https://github.com/ddboline/rust-postgres-query", branch="master"}
bytes = "1.0"
anyhow = "1.0"
thiserror = "1.0"
dirs = "3.0"
tokio = {version="1.0", features=["full"]}
derive_more = "0.99"
smartstring = "0.2"
rustls-native-certs = {version="0.5", default_features=false}
envy = "0.4"
fitparser = {git = "https://github.com/ddboline/fitparse-rs.git", branch="handle_case_of_zero_header_crc"}
handlebars = "3.5"
maplit = "1.0"
chrono-tz = "0.5"
smallvec = "1.6"
flate2 = "1.0"
itertools = "0.10"
url = "2.2"
<<<<<<< HEAD
uuid = "0.8"
=======
>>>>>>> c45cd8d0
rweb = {version="0.12", features=["openapi"]}
stack-string = { version="0.2.2", features=["postgres_types", "rweb-openapi"] }<|MERGE_RESOLUTION|>--- conflicted
+++ resolved
@@ -1,10 +1,6 @@
 [package]
 name = "garmin_lib"
-<<<<<<< HEAD
-version = "0.11.18"
-=======
 version = "0.11.19"
->>>>>>> c45cd8d0
 authors = ["Daniel Boline <ddboline@gmail.com>"]
 edition = "2018"
 
@@ -51,9 +47,6 @@
 flate2 = "1.0"
 itertools = "0.10"
 url = "2.2"
-<<<<<<< HEAD
 uuid = "0.8"
-=======
->>>>>>> c45cd8d0
 rweb = {version="0.12", features=["openapi"]}
-stack-string = { version="0.2.2", features=["postgres_types", "rweb-openapi"] }+stack-string = { version="0.2", features=["postgres_types", "rweb-openapi"] }