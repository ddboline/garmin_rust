--- conflicted
+++ resolved
@@ -1,10 +1,6 @@
 [package]
 name = "garmin_lib"
-<<<<<<< HEAD
-version = "0.7.20"
-=======
 version = "0.7.21"
->>>>>>> 82f94228
 authors = ["Daniel Boline <ddboline@gmail.com>"]
 edition = "2018"
 
