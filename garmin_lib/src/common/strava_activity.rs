--- conflicted
+++ resolved
@@ -11,14 +11,11 @@
 
 use crate::{
     common::{
-        datetime_wrapper::DateTimeWrapper, garmin_summary::GarminSummary, pgpool::PgPool,
+        garmin_summary::GarminSummary, pgpool::PgPool,
         strava_timezone::StravaTimeZone,
     },
     utils::{
-<<<<<<< HEAD
         datetime_wrapper::DateTimeWrapper,
-=======
->>>>>>> c45cd8d0
         iso_8601_datetime_wrapper,
         sport_types::{self, SportTypes},
     },
