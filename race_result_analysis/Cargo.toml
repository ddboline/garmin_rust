[package]
name = "race_result_analysis"
<<<<<<< HEAD
version = "0.11.18"
=======
version = "0.11.19"
>>>>>>> c45cd8d0
authors = ["Daniel Boline <ddboline@gmail.com>"]
edition = "2018"

# See more keys and their definitions at https://doc.rust-lang.org/cargo/reference/manifest.html

[dependencies]
garmin_lib = {path="../garmin_lib"}
tokio-postgres = {version = "0.7", features = ["with-chrono-0_4"]}
postgres-types = "0.2"
bytes = "1.0"
anyhow = "1.0"
serde = {version="1.0", features=["derive"]}
serde_json = "1.0"
postgres_query = {git = "https://github.com/ddboline/rust-postgres-query", branch="master"}
chrono = "0.4"
tokio = {version="1.0", features=["full"]}
ndarray = "0.15"
parking_lot = "0.11"
lazy_static = "1.4"
itertools = "0.10"
maplit = "1.0"
smallvec = "1.6"
rweb = {version="0.12", features=["openapi"]}
stack-string = { version="0.2", features=["postgres_types", "rweb-openapi"] }
rusfun = { git = "https://github.com/ddboline/rusfun.git", tag="0.3.4" }<|MERGE_RESOLUTION|>--- conflicted
+++ resolved
@@ -1,10 +1,6 @@
 [package]
 name = "race_result_analysis"
-<<<<<<< HEAD
-version = "0.11.18"
-=======
 version = "0.11.19"
->>>>>>> c45cd8d0
 authors = ["Daniel Boline <ddboline@gmail.com>"]
 edition = "2018"
 
