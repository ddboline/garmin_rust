extern crate flate2;
extern crate rand;
extern crate rayon;

use avro_rs::{from_value, Codec, Reader, Schema, Writer};
use postgres_derive::{FromSql, ToSql};
use tempdir::TempDir;

use std::path::Path;

use std::fs::File;

use failure::{err_msg, Error};

use rayon::prelude::*;

use std::collections::HashMap;
use std::fmt;

use super::garmin_correction_lap::{GarminCorrectionLap, GarminCorrectionList};
use super::garmin_file::GarminFile;
use super::garmin_sync::GarminSync;
use super::garmin_sync::GarminSyncTrait;
use super::pgpool::PgPool;
use crate::parsers::garmin_parse::GarminParse;
use crate::utils::garmin_util::{
    generate_random_string, get_file_list, get_md5sum, map_result_vec,
};

pub const GARMIN_SUMMARY_AVRO_SCHEMA: &str = r#"
    {
        "namespace": "garmin.avro",
        "type": "record",
        "name": "GarminSummary",
        "fields": [
            {"name": "filename", "type": "string"},
            {"name": "begin_datetime", "type": "string"},
            {"name": "sport", "type": "string"},
            {"name": "total_calories", "type": "int"},
            {"name": "total_distance", "type": "double"},
            {"name": "total_duration", "type": "double"},
            {"name": "total_hr_dur", "type": "double"},
            {"name": "total_hr_dis", "type": "double"},
            {"name": "number_of_items", "type": "int"},
            {"name": "md5sum", "type": "string"}
        ]
    }
"#;

#[derive(Debug, Clone, Serialize, Deserialize, ToSql, FromSql, Default)]
pub struct GarminSummary {
    pub filename: String,
    pub begin_datetime: String,
    pub sport: String,
    pub total_calories: i32,
    pub total_distance: f64,
    pub total_duration: f64,
    pub total_hr_dur: f64,
    pub total_hr_dis: f64,
    pub number_of_items: i32,
    pub md5sum: String,
}

impl GarminSummary {
    pub fn new(gfile: &GarminFile, md5sum: &str) -> GarminSummary {
        GarminSummary {
            filename: gfile.filename.clone(),
            begin_datetime: gfile.begin_datetime.clone(),
            sport: gfile.sport.clone().unwrap_or_else(|| "".to_string()),
            total_calories: gfile.total_calories,
            total_distance: gfile.total_distance,
            total_duration: gfile.total_duration,
            total_hr_dur: gfile.total_hr_dur,
            total_hr_dis: gfile.total_hr_dis,
            number_of_items: 1,
            md5sum: md5sum.to_string(),
        }
    }

    pub fn process_single_gps_file(
        filename: &str,
        cache_dir: &str,
        corr_map: &HashMap<(String, i32), GarminCorrectionLap>,
    ) -> Result<GarminSummary, Error> {
        let cache_file = format!(
            "{}/{}.avro",
            cache_dir,
            filename
                .split('/')
                .last()
                .ok_or_else(|| err_msg(format!("Failed to split filename {}", filename)))?
        );

        println!("Get md5sum {}", filename);
        let md5sum = get_md5sum(&filename)?;

        println!("Found md5sum {}, try parsing", md5sum);
        let gfile = GarminParse::new().with_file(&filename, &corr_map)?;

        match gfile.laps.get(0) {
            Some(_) => (),
            None => println!("{} has no laps?", gfile.filename),
        };
        gfile.dump_avro(&cache_file)?;
        Ok(GarminSummary::new(&gfile, &md5sum))
    }

    pub fn process_and_upload_single_gps_file(
        filename: &str,
        gps_bucket: &str,
        cache_bucket: &str,
        summary_bucket: &str,
    ) -> Result<(), Error> {
        let tempdir = TempDir::new("garmin_cache")?;

        let temp_path = tempdir
            .path()
            .to_str()
            .ok_or_else(|| err_msg("Path is invalid unicode somehow"))?;

        let corr_file = format!("{}/{}", temp_path, "garmin_correction.avro");

        let gsync = GarminSync::new();
        gsync.download_file(&corr_file, &cache_bucket, "garmin_correction.avro")?;

        debug!("Try downloading {}", corr_file);
        let corr_list = GarminCorrectionList::read_corr_list_from_avro(&corr_file)?;
        debug!("Success {}", corr_list.corr_list.len());
        let corr_map = corr_list.get_corr_list_map();

        let local_file = format!("{}/{}", temp_path, filename);

        debug!("Download file {}", local_file);
        let md5sum = gsync
            .download_file(&local_file, &gps_bucket, &filename)?
            .trim_matches('"')
            .to_string();

        debug!("Try processing file {} {}", local_file, temp_path);

        let cache_file = format!(
            "{}/{}.avro",
            temp_path,
            filename
                .split('/')
                .last()
                .ok_or_else(|| err_msg(format!("Failed to split filename {}", filename)))?
        );

        println!("Found md5sum {}, try parsing", md5sum);
        let gfile = GarminParse::new().with_file(&filename, &corr_map)?;

        match gfile.laps.get(0) {
            Some(_) => (),
            None => println!("{} has no laps?", gfile.filename),
        };
        gfile.dump_avro(&cache_file)?;
        let gsum = GarminSummary::new(&gfile, &md5sum);

        let gsum_list = GarminSummaryList::from_vec(vec![gsum]);

        gsum_list.write_summary_to_avro_files(&temp_path)?;

        let local_file = format!("{}/{}.avro", temp_path, filename);
        let s3_key = format!("{}.avro", filename);

        gsync.upload_file(&local_file, &cache_bucket, &s3_key)?;

        let local_file = format!("{}/{}.summary.avro", temp_path, filename);
        let s3_key = format!("{}.summary.avro", filename);

        gsync.upload_file(&local_file, &summary_bucket, &s3_key)?;
        Ok(())
    }
}

impl fmt::Display for GarminSummary {
    fn fmt(&self, f: &mut fmt::Formatter) -> fmt::Result {
        let keys = vec![
            "filename",
            "begin_datetime",
            "sport",
            "total_calories",
            "total_distance",
            "total_duration",
            "total_hr_dur",
            "total_hr_dis",
            "number_of_items",
            "md5sum",
        ];
        let vals = vec![
            self.filename.to_string(),
            self.begin_datetime.to_string(),
            self.sport.to_string(),
            self.total_calories.to_string(),
            self.total_distance.to_string(),
            self.total_duration.to_string(),
            self.total_hr_dur.to_string(),
            self.total_hr_dis.to_string(),
            self.number_of_items.to_string(),
            self.md5sum.to_string(),
        ];
        write!(
            f,
            "GarminSummaryTable<{}>",
            keys.iter()
                .zip(vals.iter())
                .map(|(k, v)| format!("{}={}", k, v))
                .collect::<Vec<_>>()
                .join(",")
        )
    }
}

#[derive(Default)]
pub struct GarminSummaryList {
    pub summary_list: Vec<GarminSummary>,
    pub pool: Option<PgPool>,
}

impl GarminSummaryList {
    pub fn new() -> GarminSummaryList {
        GarminSummaryList {
            summary_list: Vec::new(),
            pool: None,
        }
    }

    pub fn from_vec(summary_list: Vec<GarminSummary>) -> GarminSummaryList {
        GarminSummaryList {
            summary_list,
            pool: None,
        }
    }

    pub fn with_pool(mut self, pool: &PgPool) -> GarminSummaryList {
        self.pool = Some(pool.clone());
        self
    }

    pub fn from_pool(pool: &PgPool) -> GarminSummaryList {
        GarminSummaryList {
            summary_list: Vec::new(),
            pool: Some(pool.clone()),
        }
    }

    pub fn get_pool(&self) -> Result<PgPool, Error> {
        self.pool
            .as_ref()
            .ok_or_else(|| err_msg("No Database Connection"))
            .map(|x| x.clone())
    }

    pub fn process_all_gps_files(
        gps_dir: &str,
        cache_dir: &str,
        corr_map: &HashMap<(String, i32), GarminCorrectionLap>,
    ) -> Result<GarminSummaryList, Error> {
        let path = Path::new(gps_dir);

        let file_list: Vec<String> = get_file_list(&path);

        let gsum_result_list: Vec<Result<GarminSummary, Error>> = file_list
            .par_iter()
            .map(|input_file| {
                println!("Process {}", &input_file);
                let cache_file = format!(
                    "{}/{}.avro",
                    cache_dir,
                    input_file.split('/').last().ok_or_else(|| err_msg(format!(
                        "Failed to split input_file {}",
                        input_file
                    )))?
                );
                let md5sum = get_md5sum(&input_file)?;
                let gfile = GarminParse::new().with_file(&input_file, &corr_map)?;
                match gfile.laps.get(0) {
                    Some(_) => (),
                    None => println!("{} {} has no laps?", &input_file, &gfile.filename),
                };
                gfile.dump_avro(&cache_file)?;
                Ok(GarminSummary::new(&gfile, &md5sum))
            })
            .collect();

        Ok(GarminSummaryList::from_vec(map_result_vec(
            gsum_result_list,
        )?))
    }

    pub fn create_summary_list(&self) -> Result<GarminSummaryList, Error> {
        let gps_dir = "/home/ddboline/.garmin_cache/run/gps_tracks";
        let cache_dir = "/home/ddboline/.garmin_cache/run/cache";

<<<<<<< HEAD
        let corr_list = GarminCorrectionList::from_pool(&pool).read_corrections_from_db()?;
=======
        let corr_list = GarminCorrectionList::read_corrections_from_db(&self.get_pool()?)?;
>>>>>>> 9f114b29

        println!("{}", corr_list.corr_list.len());

        let corr_map = corr_list.get_corr_list_map();

        GarminSummaryList::process_all_gps_files(&gps_dir, &cache_dir, &corr_map)
    }

    pub fn read_summary_from_avro(input_filename: &str) -> Result<GarminSummaryList, Error> {
        let garmin_summary_avro_schema = GARMIN_SUMMARY_AVRO_SCHEMA;
        let schema = Schema::parse_str(&garmin_summary_avro_schema)?;

        let input_file = File::open(input_filename)?;

        let reader = Reader::with_schema(&schema, input_file)?;

        let mut gsum_list = Vec::new();

        for record in reader {
            match record {
                Ok(r) => match from_value::<GarminSummary>(&r) {
                    Ok(v) => {
                        debug!("{:?}", v);
                        gsum_list.push(v);
                    }
                    Err(e) => {
                        debug!("got here 0 {:?}", e);
                        continue;
                    }
                },
                Err(e) => {
                    debug!("got here 1 {:?}", e);
                    continue;
                }
            };
        }

        Ok(GarminSummaryList::from_vec(gsum_list))
    }

    pub fn read_summary_from_postgres(&self, pattern: &str) -> Result<GarminSummaryList, Error> {
        let where_str = if pattern.len() > 0 {
            format!("WHERE filename like '%{}%'", pattern)
        } else {
            "".to_string()
        };

        let query = format!(
            "
            SELECT filename,
                   begin_datetime,
                   sport,
                   total_calories,
                   total_distance,
                   total_duration,
                   total_hr_dur,
                   total_hr_dis,
                   number_of_items,
                   md5sum
            FROM garmin_summary
            {}",
            where_str
        );
        let pool = self.get_pool()?;
        let conn = pool.get()?;

        let gsum_list = conn
            .query(&query, &[])?
            .iter()
            .map(|row| GarminSummary {
                filename: row.get(0),
                begin_datetime: row.get(1),
                sport: row.get(2),
                total_calories: row.get(3),
                total_distance: row.get(4),
                total_duration: row.get(5),
                total_hr_dur: row.get(6),
                total_hr_dis: row.get(7),
                number_of_items: row.get(8),
                md5sum: row.get(9),
            })
            .collect();

        Ok(GarminSummaryList::from_vec(gsum_list).with_pool(&pool))
    }

    pub fn dump_summary_to_avro(self, output_filename: &str) -> Result<(), Error> {
        let garmin_summary_avro_schema = GARMIN_SUMMARY_AVRO_SCHEMA;
        let schema = Schema::parse_str(&garmin_summary_avro_schema)?;

        let output_file = File::create(output_filename)?;

        let mut writer = Writer::with_codec(&schema, output_file, Codec::Snappy);

        writer.extend_ser(self.summary_list)?;
        writer.flush()?;

        Ok(())
    }

    pub fn write_summary_to_avro_files(&self, summary_cache_dir: &str) -> Result<(), Error> {
        let results = self
            .summary_list
            .par_iter()
            .map(|gsum| {
                let summary_avro_fname =
                    format!("{}/{}.summary.avro", &summary_cache_dir, &gsum.filename);
                let single_summary = GarminSummaryList::from_vec(vec![gsum.clone()]);
                single_summary.dump_summary_to_avro(&summary_avro_fname)
            })
            .collect();

        map_result_vec(results)?;
        Ok(())
    }

    pub fn read_summary_from_avro_files(
        summary_cache_dir: &str,
    ) -> Result<GarminSummaryList, Error> {
        let path = Path::new(summary_cache_dir);

        let file_list: Vec<String> = get_file_list(&path);

        let gsum_result_list: Vec<_> = file_list
            .par_iter()
            .map(|f| GarminSummaryList::read_summary_from_avro(f))
            .collect();

        Ok(GarminSummaryList::from_vec(
            map_result_vec(gsum_result_list)?
                .into_iter()
                .map(|g| g.summary_list)
                .flatten()
                .collect(),
        ))
    }

    pub fn write_summary_to_postgres(&self) -> Result<(), Error> {
        let rand_str = generate_random_string(8);

        let temp_table_name = format!("garmin_summary_{}", rand_str);

        let create_table_query = format!(
            "CREATE TABLE {} (
                filename text NOT NULL PRIMARY KEY,
                begin_datetime text,
                sport varchar(12),
                total_calories integer,
                total_distance double precision,
                total_duration double precision,
                total_hr_dur double precision,
                total_hr_dis double precision,
                number_of_items integer,
                md5sum varchar(32)
            );",
            temp_table_name
        );
        let conn = self.get_pool()?.get()?;

        conn.execute(&create_table_query, &[])?;

        let insert_query = format!("
            INSERT INTO {} (filename, begin_datetime, sport, total_calories, total_distance, total_duration, total_hr_dur, total_hr_dis, md5sum, number_of_items)
            VALUES ($1, $2, $3, $4, $5, $6, $7, $8, $9, 1)
        ", temp_table_name);

        let results: Vec<Result<u64, Error>> = self
            .summary_list
            .par_iter()
            .map(|gsum| {
                let conn = self.get_pool()?.get()?;
                Ok(conn.execute(
                    &insert_query,
                    &[
                        &gsum.filename,
                        &gsum.begin_datetime,
                        &gsum.sport,
                        &gsum.total_calories,
                        &gsum.total_distance,
                        &gsum.total_duration,
                        &gsum.total_hr_dur,
                        &gsum.total_hr_dis,
                        &gsum.md5sum,
                    ],
                )?)
            })
            .collect();

        map_result_vec(results)?;

        let insert_query = format!("
            INSERT INTO garmin_summary (filename, begin_datetime, sport, total_calories, total_distance, total_duration, total_hr_dur, total_hr_dis, md5sum, number_of_items)
            SELECT b.filename, b.begin_datetime, b.sport, b.total_calories, b.total_distance, b.total_duration, b.total_hr_dur, b.total_hr_dis, b.md5sum, b.number_of_items
            FROM {} b
            WHERE b.filename not in (select filename from garmin_summary)
        ", temp_table_name);

        let update_query = format!("
            UPDATE garmin_summary a
            SET (begin_datetime,sport,total_calories,total_distance,total_duration,total_hr_dur,total_hr_dis,md5sum,number_of_items) =
                (b.begin_datetime,b.sport,b.total_calories,b.total_distance,b.total_duration,b.total_hr_dur,b.total_hr_dis,b.md5sum,b.number_of_items)
            FROM {} b
            WHERE a.filename = b.filename
        ", temp_table_name);

        let drop_table_query = format!("DROP TABLE {}", temp_table_name);

        conn.execute(&insert_query, &[])?;
        conn.execute(&update_query, &[])?;
        conn.execute(&drop_table_query, &[])?;

        Ok(())
    }

    pub fn dump_summary_from_postgres_to_avro(pool: &PgPool) -> Result<(), Error> {
        let gsum_list = GarminSummaryList::from_pool(pool).read_summary_from_postgres("")?;

        println!("{}", gsum_list.summary_list.len());

        gsum_list.dump_summary_to_avro("garmin_summary.avro")?;

        let gsum_list = GarminSummaryList::read_summary_from_avro("garmin_summary.avro")?;

        println!("{}", gsum_list.summary_list.len());
        Ok(())
    }
}<|MERGE_RESOLUTION|>--- conflicted
+++ resolved
@@ -293,11 +293,7 @@
         let gps_dir = "/home/ddboline/.garmin_cache/run/gps_tracks";
         let cache_dir = "/home/ddboline/.garmin_cache/run/cache";
 
-<<<<<<< HEAD
         let corr_list = GarminCorrectionList::from_pool(&pool).read_corrections_from_db()?;
-=======
-        let corr_list = GarminCorrectionList::read_corrections_from_db(&self.get_pool()?)?;
->>>>>>> 9f114b29
 
         println!("{}", corr_list.corr_list.len());
 
@@ -307,7 +303,7 @@
     }
 
     pub fn read_summary_from_avro(input_filename: &str) -> Result<GarminSummaryList, Error> {
-        let garmin_summary_avro_schema = GARMIN_SUMMARY_AVRO_SCHEMA;
+        let garmin_summary_avro_schema = GARMIN_SUMMARY_AVRO_SCHE;
         let schema = Schema::parse_str(&garmin_summary_avro_schema)?;
 
         let input_file = File::open(input_filename)?;
