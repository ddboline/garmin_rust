[package]
name = "strava_lib"
<<<<<<< HEAD
version = "0.7.20"
=======
version = "0.7.21"
>>>>>>> 82f94228
authors = ["Daniel Boline <dboline@mediamath.com>"]
edition = "2018"

[dependencies]
garmin_lib = { path = "../garmin_lib" }
cpython = "0.4"
tempfile = "3.1"
log = "0.4"
chrono = "0.4"
anyhow = "1.0"
thiserror = "1.0"<|MERGE_RESOLUTION|>--- conflicted
+++ resolved
@@ -1,10 +1,6 @@
 [package]
 name = "strava_lib"
-<<<<<<< HEAD
-version = "0.7.20"
-=======
 version = "0.7.21"
->>>>>>> 82f94228
 authors = ["Daniel Boline <dboline@mediamath.com>"]
 edition = "2018"
 
